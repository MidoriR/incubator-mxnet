/*!
 *  Copyright (c) 2015 by Contributors
 * \file narray.h
 * \brief narray interface that dynamically schedules operations
 */
#ifndef MXNET_NARRAY_H_
#define MXNET_NARRAY_H_

#include <dmlc/base.h>
#include <dmlc/logging.h>
#include <dmlc/io.h>
#include <dmlc/type_traits.h>
#include <dmlc/registry.h>
#include <memory>
#include "./base.h"
#include "./context.h"
#include "./storage.h"
#include "./context.h"
#include "./engine.h"
// check c++11
#if DMLC_USE_CXX11 == 0
#error "cxx11 was required for narray module"
#endif

namespace mxnet {
/*!
 * \brief ndarray interface
 */
class NArray {
 public:
  /*! \brief default cosntructor */
  NArray() {}
  /*!
   * \brief constructing a new dynamic NArray
   * \param shape the shape of array
   * \param ctx context of NArray
   * \param delay_alloc whether delay the allocation
   */
  NArray(const TShape &shape, Context ctx,
         bool delay_alloc = false)
      : ptr_(std::make_shared<Chunk>(shape.Size(), ctx, delay_alloc)), shape_(shape), offset_(0) {
  }
  /*!
   * \brief constructing a static NArray that shares data with TBlob
   *  Use with caution: allocate ONLY ONE NArray for each TBlob,
   *  make sure the memory region is available through out the life of NArray
   * \param data the memory content of static data
   * \param dev_id the device id this tensor sits at
   */
  NArray(const TBlob &data, int dev_id)
      : ptr_(std::make_shared<Chunk>(data, dev_id)), shape_(data.shape_), offset_(0) {
  }
  /*!
   * \return the shape of current NArray
   */
  inline const TShape &shape() const {
    return shape_;
  }
  /*!
   * \return the data TBlob
   */
  inline TBlob data() const {
    return TBlob(static_cast<real_t*>(ptr_->shandle.dptr) + offset_, \
                                      shape_, ptr_->shandle.ctx.dev_mask);
  }
  /*!
   * \return the context of NArray, this function is only valid when the NArray is not empty
   */
  inline Context ctx() const {
    return ptr_->shandle.ctx;
  }
  /*! \return whether this narray is not initialized */
  inline bool is_none() const {
    return ptr_.get() == nullptr;
  }
  /*!
   * \brief Block until all the pending write operations with respect
   *    to current NArray are finished, and read can be performed.
   */
  inline void WaitToRead() const {
    if (is_none()) return;
<<<<<<< HEAD
    Engine::Get()->WaitForVar(ptr_->var);
=======
    DAGEngine::Get()->WaitToRead(ptr_->var);
  }
  /*!
   * \brief Block until all the pending read/write operations with respect
   *    to current NArray are finished, and write can be performed.
   */
  inline void WaitToWrite() const {
    if (is_none()) return;
    DAGEngine::Get()->WaitToWrite(ptr_->var);
>>>>>>> c68a8180
  }
  /*! \return the associated variable of the narray.*/
  inline Engine::VarHandle var() const {
    return ptr_->var;
  }
  /*!
   * \brief save the content into binary stream
   * \param strm the output stream
   */
  void Save(dmlc::Stream *strm) const;
  /*!
   * \brief load the content from binary stream
   * \param strm the output stream
   * \return whether the load is successful
   */
  bool Load(dmlc::Stream *strm);
  /*!
   * \brief set all the elements in narray to be scalar
   * \param scalar the scalar to set
   * \return reference of self
   */
  NArray &operator=(real_t scalar);
  /*!
   * \brief elementwise add to current space
   *  this mutate the current NArray
   * \param src the data to add
   * \return reference of self
   */
  NArray &operator+=(const NArray &src);
  /*!
   * \brief elementwise add to current space
   *  this mutate the current NArray
   * \param src the data to add
   * \return reference of self
   */
  NArray &operator+=(const real_t &src);
  /*!
   * \brief elementwise subtract from current narray
   * this mutate the current NArray
   * \param src the data to substract
   * \return reference of self
   */
  NArray &operator-=(const NArray &src);
  /*!
   * \brief elementwise subtract from current narray
   * this mutate the current NArray
   * \param src the data to substract
   * \return reference of self
   */
  NArray &operator-=(const real_t &src);
  /*!
   * \brief elementwise multiplication to current narray
   *  this mutate the current NArray
   * \param src the data to substract
   * \return reference of self
   */
  NArray &operator*=(const NArray &src);
  /*!
   * \brief elementwise multiplication to current narray
   *  this mutate the current NArray
   * \param src the data to substract
   * \return reference of self
   */
  NArray &operator*=(const real_t &src);
  /*!
   * \brief elementwise division from current narray
   *  this mutate the current NArray
   * \param src the data to substract
   * \return reference of self
   */
  NArray &operator/=(const NArray &src);
  /*!
   * \brief elementwise division from current narray
   *  this mutate the current NArray
   * \param src the data to substract
   * \return reference of self
   */
  NArray &operator/=(const real_t &src);
  /*!
   * \brief return transpose of current NArray
   * \return a new transposed NArray
   */
  NArray T() const;
  /*!
   * \brief return a new copy this NArray
   * \param ctx the new context of this NArray
   * \return the new copy
   */
  NArray Copy(Context ctx) const;
  /*!
   * \brief Do a synchronize copy from a continugous CPU memory region.
   *
   *  This function will call WaitToWrite before the copy is performed.
   *  This is useful to copy data from existing memory region that are
   *  not wrapped by NArray(thus dependency not being tracked).
   *
   * \param data the data source to copy from.
   * \param size the memory size we want to copy from.
   */
  void SyncCopyFromCPU(const real_t *data, size_t size) const;
  /*!
   * \brief Do a synchronize copy to a continugous CPU memory region.
   *
   *  This function will call WaitToRead before the copy is performed.
   *  This is useful to copy data from existing memory region that are
   *  not wrapped by NArray(thus dependency not being tracked).
   *
   * \param data the data source to copyinto.
   * \param size the memory size we want to copy into.
   */
  void SyncCopyToCPU(real_t *data, size_t size) const;
  /*!
   * \brief Slice a NArray
   * \param begin begin index in first dim
   * \param end end index in first dim
   * \return sliced NArray
   */
  inline NArray Slice(index_t begin, index_t end) const {
    NArray ret = *this;
    CHECK(!is_none()) << "NArray is not initialized";
    CHECK_GE(shape_[0], end) << "Slice end index out of range";
    size_t length = 1;
    if (shape_.ndim() == 1) {
      ret.offset_ = begin;
    } else {
      for (index_t i = 1; i < shape_.ndim(); ++i) {
        length *= shape_[i];
      }
      ret.offset_ = begin * length;
    }
    ret.shape_[0] = end - begin;
    return ret;
  }
  /*!
   * \brief Get an reshaped NArray
   * \param shape new shape
   * \return NArray in new shape
   */
  inline NArray Reshape(const TShape &shape) const {
    CHECK_GE(shape_.Size(), shape.Size())
        << "NArray.Reshape: target shape size is different from current shape";
    NArray ret = *this;
    ret.shape_ = shape;
    return ret;
  }

 private:
  /*! \brief the real data chunk that backs NArray */
  struct Chunk {
    /*! \brief storage handlefrom storage engine */
    Storage::Handle shandle;
    /*! \brief variable from engine */
    Engine::VarHandle var;
    /*!
     * \brief if this is true, this means the data do not come
     * from Storage, and do not need to be freed
     */
    bool static_data;
    /*! \brief whether allocation is delayed */
    bool delay_alloc;
    /*! \brief default cosntructor */
    Chunk() : static_data(true), delay_alloc(false) {
      var  = Engine::Get()->NewVariable();
    }
    /*! \brief construct from static data */
    Chunk(const TBlob &data, int dev_id)
        : static_data(true),
          delay_alloc(false) {
      var = Engine::Get()->NewVariable();
      shandle.ctx = Context(data.dev_mask_, dev_id);
      shandle.dptr = data.dptr_;
      shandle.size = data.shape_.Size() * sizeof(real_t);
    }
    /*! \brief construct a new chunk */
    Chunk(uint64_t size, Context ctx, bool delay_alloc_)
        : static_data(false), delay_alloc(true) {
      var = Engine::Get()->NewVariable();
      shandle.size = size * sizeof(real_t);
      shandle.ctx = ctx;
      if (!delay_alloc_) this->CheckAndAlloc();
    }
    /*! \brief check if delay alloc is on, do alloc if not yet done */
    inline void CheckAndAlloc(void) {
      if (delay_alloc) {
        shandle = Storage::Get()->Alloc(shandle.size, shandle.ctx);
        delay_alloc = false;
      }
    }
    /*! \brief destructor */
    ~Chunk() {
      if (static_data) {
        Engine::Get()->DeleteVariable([](RunContext s) {}, shandle.ctx, var);
      } else {
        CHECK(!delay_alloc) << "deleted before allocation";
        Storage::Handle h = this->shandle;
        Engine::Get()->DeleteVariable([h](RunContext s) {
            Storage::Get()->Free(h);
          }, shandle.ctx, var);
      }
    }
  };
  /*! \brief internal data of NArray */
  std::shared_ptr<Chunk> ptr_;
  /*! \brief shape of current NArray */
  TShape shape_;
  /*! \brief offset in chunk */
  size_t offset_;

  // add friend to helper functions
  friend void CopyFromTo(const NArray &from, NArray *to);
  template<typename OP>
  friend void BinaryOp(const NArray &lhs, const NArray &rhs, NArray *out);
  template<typename OP>
  friend void UnaryOp(const NArray &lhs, const NArray &rhs, NArray *out);
  template<typename OP, bool reverse>
  friend void ScalarOp(const NArray &lhs, const real_t &rhs, NArray *out);
  friend void SetValueOp(const real_t &rhs, NArray *out);
};

/*!
 * \brief issue an copy operation from one NArray to another
 *  the two narray can sit on different devices
 *  this operation will be scheduled by the engine
 *
 *  NOTE: this function name explicitly marks the order of from and to
 *     due to different possible convention carried by copy function
 * \param from the narray we want to copy data from
 * \param to the target narray
 */
void CopyFromTo(const NArray &from, NArray *to);

/*!
 * \brief elementwise add
 * \param lhs left operand
 * \param rhs right operand
 * \return a new result narray
 */
NArray operator+(const NArray &lhs, const NArray &rhs);
/*!
 * \brief elementwise add
 * \param lhs left operand
 * \param rhs right operand
 * \return a new result narray
 */
NArray operator+(const NArray &lhs, const real_t &rhs);
/*!
 * \brief elementwise substraction
 * \param lhs left operand
 * \param rhs right operand
 * \return a new result narray
 */
NArray operator-(const NArray &lhs, const NArray &rhs);
/*!
 * \brief elementwise substraction
 * \param lhs left operand
 * \param rhs right operand
 * \return a new result narray
 */
NArray operator-(const NArray &lhs, const real_t &rhs);
/*!
 * \brief elementwise multiplication
 * \param lhs left operand
 * \param rhs right operand
 * \return a new result narray
 */
NArray operator*(const NArray &lhs, const NArray &rhs);\
/*!
 * \brief elementwise multiplication
 * \param lhs left operand
 * \param rhs right operand
 * \return a new result narray
 */
NArray operator*(const NArray &lhs, const real_t &rhs);
/*!
 * \brief elementwise division
 * \param lhs left operand
 * \param rhs right operand
 * \return a new result narray
 */
NArray operator/(const NArray &lhs, const NArray &rhs);
/*!
 * \brief elementwise division
 * \param lhs left operand
 * \param rhs right operand
 * \return a new result narray
 */
NArray operator/(const NArray &lhs, const real_t &rhs);

//--------------------------------------------------------------
// The following part are API Registration of NArray functions.
//--------------------------------------------------------------
/*! \brief definition of NArray function */
typedef std::function<void (NArray **used_vars,
                            real_t *scalars,
                            NArray **mutate_vars)> NArrayAPIFunction;
/*! \brief mask information on how functions can be exposed */
enum NArrayFunctionTypeMask {
  /*! \brief all the use_vars should go before scalar */
  kNArrayArgBeforeScalar = 1,
  /*! \brief all the scalar should go before use_vars */
  kScalarArgBeforeNArray = 1 << 1,
  /*!
   * \brief whether this function allows the handles in the target to
   *  be empty NArray that are not yet initialized, and will initialize
   *  them when the function is invoked.
   *
   *  most function should support this, except copy between different
   *  devices, which requires the NArray to be pre-initialized with context
   */
  kAcceptEmptyMutateTarget = 1 << 2
};
/*! \brief Registry entry for NArrayFunction */
struct NArrayFunctionReg
    : public dmlc::FunctionRegEntryBase<NArrayFunctionReg,
                                        NArrayAPIFunction> {
  /*! \brief number of variable used by this function */
  unsigned num_use_vars;
  /*! \brief number of variable mutated by this function */
  unsigned num_mutate_vars;
  /*! \brief number of scalars used by this function */
  unsigned num_scalars;
  /*! \brief information on how function should be called from API */
  int type_mask;
  /*!
   * \brief constructor
   */
  NArrayFunctionReg()
      : num_use_vars(0),
        num_mutate_vars(0),
        num_scalars(0),
        type_mask(0) {}
  /*!
   * \brief set the function body to a NArray setvalue function
   *  this will also auto set the parameters correctly
   * \param fsetvalue function body to set
   * \return ref to the registered entry, used to set properties
   */
  inline NArrayFunctionReg &set_function(void fsetvalue(const real_t &rhs,
                                                        NArray *out)) {
    body = [fsetvalue] (NArray **used_vars,
                       real_t *s, NArray **mutate_vars) {
      fsetvalue(s[0], mutate_vars[0]);
    };
    num_mutate_vars = 1; num_scalars = 1;
    // type_mask = kNArrayArgBeforeScalar;
    this->add_argument("rhs", "real_t", "Right operand to the function.");
    return *this;
  }
  /*!
   * \brief set the function body to a binary NArray function
   *  this will also auto set the parameters correctly
   * \param fbinary function body to set
   * \return ref to the registered entry, used to set properties
   */
  inline NArrayFunctionReg &set_function(void fbinary(const NArray &lhs,
                                                      const NArray &rhs,
                                                      NArray *out)) {
    body = [fbinary] (NArray **used_vars,
                      real_t *s, NArray **mutate_vars) {
      fbinary(*used_vars[0], *used_vars[1], mutate_vars[0]);
    };
    num_use_vars = 2; num_mutate_vars = 1;
    type_mask = kNArrayArgBeforeScalar | kAcceptEmptyMutateTarget;
    this->add_argument("lhs", "NArray", "Left operand to the function.");
    this->add_argument("rhs", "NArray", "Right operand to the function.");
    return *this;
  }
  /*!
   * \brief set the function body to a binary NArray function
   *  this will also auto set the parameters correctly
   * \param fscalar function body to set
   * \return ref to the registered entry, used to set properties
   */
  inline NArrayFunctionReg &set_function(void fscalar(const NArray &lhs,
                                                      const real_t &rhs,
                                                      NArray *out)) {
    body = [fscalar] (NArray **used_vars,
                       real_t *s, NArray **mutate_vars) {
      fscalar(*used_vars[0], s[0], mutate_vars[0]);
    };
    num_use_vars = 1; num_mutate_vars = 1; num_scalars = 1;
    type_mask = kNArrayArgBeforeScalar | kAcceptEmptyMutateTarget;
    this->add_argument("lhs", "NArray", "Left operand to the function.");
    this->add_argument("rhs", "real_t", "Right operand to the function.");
    return *this;
  }
  /*!
   * \brief set the function body to a unary NArray function
   *  this will also auto set the parameters correctly
   * \param funary function body to set
   * \return ref to the registered entry, used to set properties
   */
  inline NArrayFunctionReg &set_function(void funary(const NArray &src,
                                                     NArray *out)) {
    body = [funary] (NArray **used_vars,
                     real_t *s, NArray **mutate_vars) {
      funary(*used_vars[0], mutate_vars[0]);
    };
    num_use_vars = 1; num_mutate_vars = 1;
    type_mask = kNArrayArgBeforeScalar | kAcceptEmptyMutateTarget;
    this->add_argument("src", "NArray", "Source input to the function.");
    return *this;
  }
  /*!
   * \brief set the number of mutate variables
   * \param n number of mutate variablesx
   * \return ref to the registered entry, used to set properties
   */
  inline NArrayFunctionReg &set_num_use_vars(unsigned n) {
    num_use_vars = n; return *this;
  }
  /*!
   * \brief set the number of mutate variables
   * \param n number of mutate variablesx
   * \return ref to the registered entry, used to set properties
   */
  inline NArrayFunctionReg &set_num_mutate_vars(unsigned n) {
    num_mutate_vars = n; return *this;
  }
  /*!
   * \brief set the number of scalar arguments
   * \param n number of scalar arguments
   * \return ref to the registered entry, used to set properties
   */
  inline NArrayFunctionReg &set_num_scalars(unsigned n) {
    num_scalars = n; return *this;
  }
  /*!
   * \brief set type mask
   * \param tmask typemask
   * \return ref to the registered entry, used to set properties
   */
  inline NArrayFunctionReg &set_type_mask(int tmask) {
    type_mask = tmask; return *this;
  }
};  // NArrayFunctionReg

/*!
 * \brief Macro to register NArray function
 *
 * Example: the following code is example to register a plus
 * \code
 *
 * REGISTER_NARRAY_FUN(Plus)
 * .set_function(Plus);
 *
 * \endcode
 */
#define MXNET_REGISTER_NARRAY_FUN(name)                                 \
  DMLC_REGISTRY_REGISTER(::mxnet::NArrayFunctionReg, NArrayFunctionReg, name)

}  // namespace mxnet

namespace dmlc {
/*!\brief traits */
DMLC_DECLARE_TRAITS(has_saveload, mxnet::NArray, true);
}  // namespace dmlc
#endif  // MXNET_NARRAY_H_<|MERGE_RESOLUTION|>--- conflicted
+++ resolved
@@ -79,10 +79,7 @@
    */
   inline void WaitToRead() const {
     if (is_none()) return;
-<<<<<<< HEAD
     Engine::Get()->WaitForVar(ptr_->var);
-=======
-    DAGEngine::Get()->WaitToRead(ptr_->var);
   }
   /*!
    * \brief Block until all the pending read/write operations with respect
@@ -90,8 +87,12 @@
    */
   inline void WaitToWrite() const {
     if (is_none()) return;
-    DAGEngine::Get()->WaitToWrite(ptr_->var);
->>>>>>> c68a8180
+    /*!
+     * Push an empty mutable function to flush all preceding reads to the
+     * variable.
+     */
+    Engine::Get()->Push([](RunContext) {}, Context{}, {}, {ptr_->var});
+    Engine::Get()->WaitForVar(ptr_->var);
   }
   /*! \return the associated variable of the narray.*/
   inline Engine::VarHandle var() const {
